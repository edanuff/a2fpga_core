--- conflicted
+++ resolved
@@ -83,11 +83,7 @@
 </tr>
 <tr>
 <td class="label">Created Time</td>
-<<<<<<< HEAD
-<td>Sat Jun 22 21:14:17 2024
-=======
 <td>Mon Aug 12 18:43:20 2024
->>>>>>> 33ec6216
 </td>
 </tr>
 <tr>
@@ -101,23 +97,14 @@
 <tr>
 <td class="label">Place & Route Process</td>
 <td>Running placement:
-<<<<<<< HEAD
-   Placement Phase 0: CPU time = 0h 0m 0.908s, Elapsed time = 0h 0m 0.908s
-   Placement Phase 1: CPU time = 0h 0m 0.219s, Elapsed time = 0h 0m 0.219s
-=======
    Placement Phase 0: CPU time = 0h 0m 0.9s, Elapsed time = 0h 0m 0.9s
    Placement Phase 1: CPU time = 0h 0m 0.213s, Elapsed time = 0h 0m 0.212s
->>>>>>> 33ec6216
    Placement Phase 2: CPU time = 0h 0m 2s, Elapsed time = 0h 0m 2s
    Placement Phase 3: CPU time = 0h 0m 2s, Elapsed time = 0h 0m 2s
    Total Placement: CPU time = 0h 0m 5s, Elapsed time = 0h 0m 5s
 Running routing:
    Routing Phase 0: CPU time = 0h 0m 0.002s, Elapsed time = 0h 0m 0.002s
-<<<<<<< HEAD
-   Routing Phase 1: CPU time = 0h 0m 0.263s, Elapsed time = 0h 0m 0.263s
-=======
    Routing Phase 1: CPU time = 0h 0m 0.265s, Elapsed time = 0h 0m 0.265s
->>>>>>> 33ec6216
    Routing Phase 2: CPU time = 0h 0m 5s, Elapsed time = 0h 0m 5s
    Routing Phase 3: CPU time = 0h 0m 0s, Elapsed time = 0h 0m 0s
    Total Routing: CPU time = 0h 0m 5s, Elapsed time = 0h 0m 5s
@@ -127,11 +114,7 @@
 </tr>
 <tr>
 <td class="label">Total Time and Memory Usage</td>
-<<<<<<< HEAD
-<td>CPU time = 0h 0m 13s, Elapsed time = 0h 0m 13s, Peak memory usage = 333MB</td>
-=======
 <td>CPU time = 0h 0m 13s, Elapsed time = 0h 0m 13s, Peak memory usage = 337MB</td>
->>>>>>> 33ec6216
 </tr>
 </table>
 <br/>
@@ -146,20 +129,12 @@
 </tr>
 <tr>
 <td class="label">Logic</td>
-<<<<<<< HEAD
-<td>7781/20736</td>
-=======
 <td>7758/20736</td>
->>>>>>> 33ec6216
 <td>38%</td>
 </tr>
 <tr>
 <td class="label">&nbsp &nbsp --LUT,ALU,ROM16</td>
-<<<<<<< HEAD
-<td>6911(5766 LUT, 1145 ALU, 0 ROM16)</td>
-=======
 <td>6888(5743 LUT, 1145 ALU, 0 ROM16)</td>
->>>>>>> 33ec6216
 <td>-</td>
 </tr>
 <tr>
@@ -169,7 +144,7 @@
 </tr>
 <tr>
 <td class="label">Register</td>
-<td>3686/15750</td>
+<td>3685/15750</td>
 <td>24%</td>
 </tr>
 <tr>
@@ -179,7 +154,7 @@
 </tr>
 <tr>
 <td class="label">&nbsp &nbsp --Logic Register as FF</td>
-<td>3667/15552</td>
+<td>3666/15552</td>
 <td>24%</td>
 </tr>
 <tr>
@@ -194,11 +169,7 @@
 </tr>
 <tr>
 <td class="label">CLS</td>
-<<<<<<< HEAD
-<td>5444/10368</td>
-=======
 <td>5441/10368</td>
->>>>>>> 33ec6216
 <td>53%</td>
 </tr>
 <tr>
@@ -381,12 +352,12 @@
 <td> TR BR</td>
 </tr>
 <tr>
-<td class="label">n617_7</td>
+<td class="label">n613_7</td>
 <td>LW</td>
 <td> -</td>
 </tr>
 <tr>
-<td class="label">n29_13</td>
+<td class="label">n25_13</td>
 <td>LW</td>
 <td> -</td>
 </tr>
